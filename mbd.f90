module mbd

! modes:
! P: parallel (MPI)
! C: crystal
! R: reciprocal
! Q: do RPA
! E: get eigenvalues
! V: get eigenvectors
! O: get RPA orders
! L: scale dipole with lambda
! M: mute

use mbd_interface, only: &
    sync_sum, broadcast, print_error, print_warning, print_log
use mbd_helper, only: &
    is_in, blanked

implicit none

real(8), parameter :: &
    pi = acos(-1.d0), &
    nan = sqrt(-sin(0.d0)), &
    bohr = 0.529177249d0

real(8) :: &
    param_ts_energy_accuracy = 1.d-10, &
    param_dipole_low_dim_cutoff = 100.d0/bohr, &
    param_mayer_scaling = 1.d0, &
    param_ewald_real_cutoff_scaling = 1.d0, &
    param_ewald_rec_cutoff_scaling = 1.d0
integer :: &
    param_mbd_nbody_max = 3, &
    param_rpa_order_max = 10
logical :: &
    param_vacuum_axis(3) = (/ .false., .false., .false. /)

integer :: n_grid_omega
real(8), allocatable :: omega_grid(:), omega_grid_w(:)

integer, parameter :: n_timestamps = 100
logical :: measure_time = .true.
integer(8) :: timestamps(n_timestamps), ts_counts(n_timestamps)
integer(8) :: ts_cnt, ts_rate, ts_cnt_max, ts_aid

integer :: my_task, n_tasks

interface operator(.cprod.)
    module procedure cart_prod_
end interface

interface diag
    module procedure get_diag_
    module procedure get_diag_cmplx_
    module procedure make_diag_
end interface

interface invert
    module procedure invert_ge_dble_
    module procedure invert_ge_cmplx_
end interface

interface diagonalize
    module procedure diagonalize_ge_dble_
    module procedure diagonalize_ge_cmplx_
end interface

interface sdiagonalize
    module procedure diagonalize_sym_dble_
    module procedure diagonalize_he_cmplx_
end interface

interface diagonalized
    module procedure diagonalized_ge_dble_
end interface

interface sdiagonalized
    module procedure diagonalized_sym_dble_
end interface

interface tostr
    module procedure tostr_int_
    module procedure tostr_dble_
end interface

! external :: ZHEEV, DGEEV, DSYEV, DGETRF, DGETRI, DGESV, ZGETRF, ZGETRI, &
!     ZGEEV, ZGEEB

contains


subroutine ts(id, always)
    integer, intent(in) :: id
    logical, intent(in), optional :: always

    if (measure_time .or. present(always)) then
        call system_clock(ts_cnt, ts_rate, ts_cnt_max) 
        if (id > 0) then
            timestamps(id) = timestamps(id)-ts_cnt
        else
            ts_aid = abs(id)
            timestamps(ts_aid) = timestamps(ts_aid)+ts_cnt
            ts_counts(ts_aid) = ts_counts(ts_aid)+1
        end if
    end if
end subroutine ts


function clock_rate() result(rate)
    integer(8) :: cnt, rate, cnt_max

    call system_clock(cnt, rate, cnt_max) 
end function clock_rate


function get_ts_energy( mode, version, xyz, C6, alpha_0, R_vdw, s_R, &
        d, overlap, damping_custom, unit_cell) result(ene)
    character(len=*), intent(in) :: mode, version
    real(8), intent(in) :: &
        xyz(:, :), &
        C6(size(xyz, 1)), &
        alpha_0(size(xyz, 1))
    real(8), intent(in), optional :: &
        R_vdw(size(xyz, 1)), &
        s_R, &
        d, &
        overlap(size(xyz, 1), size(xyz, 1)), &
        damping_custom(size(xyz, 1), size(xyz, 1)), &
        unit_cell(3, 3)
    real(8) :: ene

    real(8) :: C6_ij, r(3), r_norm, f_damp, R_vdw_ij, overlap_ij, &
        ene_shell, ene_pair, R_cell(3)
    integer :: i_shell, i_cell, i_atom, j_atom, range_cell(3), idx_cell(3)
    real(8), parameter :: shell_thickness = 10.d0
    logical :: is_crystal, is_parallel

    is_crystal = is_in('C', mode)
    is_parallel = is_in('P', mode)

    ene = 0.d0
    i_shell = 0
    do
        i_shell = i_shell+1
        ene_shell = 0.d0
        if (is_crystal) then
            range_cell = supercell_circum(unit_cell, i_shell*shell_thickness)
        else
            range_cell = (/ 0, 0, 0 /)
        end if
        idx_cell = (/ 0, 0, -1 /)
        do i_cell = 1, product(1+2*range_cell)
            call shift_cell(idx_cell, -range_cell, range_cell)
            ! MPI code begin
            if (is_parallel .and. is_crystal) then
                if (my_task /= modulo(i_cell, n_tasks)) cycle
            end if
            ! MPI code end
            if (is_crystal) then
                R_cell = matmul(idx_cell, unit_cell)
            else
                R_cell = (/ 0.d0, 0.d0, 0.d0 /)
            end if
            do i_atom = 1, size(xyz, 1)
                ! MPI code begin
                if (is_parallel .and. .not. is_crystal) then
                    if (my_task /= modulo(i_atom, n_tasks)) cycle
                end if
                ! MPI code end
                do j_atom = 1, i_atom
                    if (i_cell == 1) then
                        if (i_atom == j_atom) cycle
                    end if
                    r = xyz(i_atom, :)-xyz(j_atom, :)-R_cell
                    r_norm = sqrt(sum(r**2))
                    if (r_norm >= i_shell*shell_thickness &
                        .or. r_norm < (i_shell-1)*shell_thickness) then
                        cycle
                    end if
                    C6_ij = combine_C6( &
                        C6(i_atom), C6(j_atom), &
                        alpha_0(i_atom), alpha_0(j_atom))
                    if (present(R_vdw)) then
                        R_vdw_ij = R_vdw(i_atom)+R_vdw(j_atom)
                    end if
                    if (present(overlap)) then
                        overlap_ij = overlap(i_atom, j_atom)
                    end if
                    select case (version)
                        case ("fermi")
                            f_damp = damping_fermi(r_norm, s_R*R_vdw_ij, d)
                        case ("fermi2")
                            f_damp = damping_fermi(r_norm, s_R*R_vdw_ij, d)**2
                        case ("erf")
                            f_damp = damping_erf(r_norm, s_R*R_vdw_ij, d)
                        case ("1mexp")
                            f_damp = damping_1mexp(r_norm, s_R*R_vdw_ij, d)
                        case ("overlap")
                            f_damp = damping_overlap( &
                                r_norm, overlap_ij, C6_ij, s_R, d)
                        case ("custom")
                            f_damp = damping_custom(i_atom, j_atom)
                    end select
                    ene_pair = -C6_ij*f_damp/r_norm**6
                    if (i_atom == j_atom) then
                        ene_shell = ene_shell+ene_pair/2
                    else
                        ene_shell = ene_shell+ene_pair
                    endif
                end do ! j_atom
            end do ! i_atom
        end do ! i_cell
        ! MPI code begin
        if (is_parallel) then
            call sync_sum(ene_shell)
        end if
        ! MPI code end
        ene = ene+ene_shell
        if (.not. is_crystal) exit
        if (i_shell > 1 .and. abs(ene_shell) < param_ts_energy_accuracy) then
            call print_log("Periodic TS converged in " &
                //trim(tostr(i_shell))//" shells, " &
                //trim(tostr(i_shell*shell_thickness*bohr))//" angstroms")
            exit
        endif
    end do ! i_shell
end function get_ts_energy


subroutine add_dipole_matrix(mode, version, xyz, alpha, R_vdw, beta, a, &
        overlap, C6, damping_custom, potential_custom, unit_cell, k_point, &
        relay, relay_c)
    character(len=*), intent(in) :: mode, version
    real(8), intent(in) :: xyz(:, :)
    real(8), intent(in), optional :: &
        alpha(size(xyz, 1)), &
        R_vdw(size(xyz, 1)), &
        beta, a, &
        overlap(size(xyz, 1), size(xyz, 1)), &
        C6(size(xyz, 1)), &
        damping_custom(size(xyz, 1), size(xyz, 1)), &
        potential_custom(size(xyz, 1), size(xyz, 1), 3, 3), &
        unit_cell(3, 3), &
        k_point(3)
    real(8), intent(inout), optional :: relay(3*size(xyz, 1), 3*size(xyz, 1))
    complex(8), intent(inout), optional :: &
        relay_c(3*size(xyz, 1), 3*size(xyz, 1))

    real(8) :: Tpp(3, 3), R_cell(3), r(3), r_norm, R_vdw_ij, C6_ij, &
        overlap_ij, sigma_ij, volume, ewald_alpha, real_space_cutoff
    complex(8) :: Tpp_c(3, 3)
    character(len=1) :: parallel_mode
    integer :: i_atom, j_atom, i_cell, idx_cell(3), range_cell(3), i, j
    logical :: is_crystal, is_parallel, is_reciprocal, is_low_dim, mute, &
        is_lrange

    is_parallel = is_in('P', mode)
    is_reciprocal = is_in('R', mode)
    is_crystal = is_in('C', mode) .or. is_reciprocal
    is_low_dim = any(param_vacuum_axis)
    mute = is_in('M', mode)
    if (is_parallel) then
        parallel_mode = 'A' ! atoms
        if (is_crystal .and. size(xyz, 1) < n_tasks) then
            parallel_mode = 'C' ! cells
        end if
    else
        parallel_mode = ''
    end if

    ! MPI code begin
    if (is_parallel) then
        ! will be restored by syncing at the end
        if (is_reciprocal) then
            relay_c = relay_c/n_tasks
        else
            relay = relay/n_tasks
        end if
    end if
    ! MPI code end
    if (is_crystal) then
        if (is_low_dim) then
            real_space_cutoff = param_dipole_low_dim_cutoff
        else
            volume = max(product(dble(diagonalized(unit_cell))), 0.2d0)
            ewald_alpha = 2.5d0/(volume)**(1.d0/3)
            real_space_cutoff = 6.d0/ewald_alpha*param_ewald_real_cutoff_scaling
            call print_log('Ewald: using alpha = '//trim(tostr(ewald_alpha)) &
                //', real cutoff = '//trim(tostr(real_space_cutoff)), mute)
        end if
        range_cell = supercell_circum(unit_cell, real_space_cutoff)
    else
        range_cell(:) = 0
    end if
    if (is_crystal) then
        call print_log('Ewald: summing real part in cell vector range of ' &
            //trim(tostr(1+2*range_cell(1)))//'x' &
            //trim(tostr(1+2*range_cell(2)))//'x' &
            //trim(tostr(1+2*range_cell(3))), mute)
    end if
    call ts(11)
    idx_cell = (/ 0, 0, -1 /)
    do i_cell = 1, product(1+2*range_cell)
        call shift_cell(idx_cell, -range_cell, range_cell)
        ! MPI code begin
        if (parallel_mode == 'C') then
            if (my_task /= modulo(i_cell, n_tasks)) cycle
        end if
        ! MPI code end
        if (is_crystal) then
            R_cell = matmul(idx_cell, unit_cell)
        else
            R_cell(:) = 0.d0
        end if
        do i_atom = 1, size(xyz, 1)
            ! MPI code begin
            if (parallel_mode == 'A') then
                if (my_task /= modulo(i_atom, n_tasks)) cycle
            end if
            ! MPI code end
            do j_atom = 1, i_atom
                if (i_cell == 1) then
                    if (i_atom == j_atom) cycle
                end if
                r = xyz(i_atom, :)-xyz(j_atom, :)-R_cell
                r_norm = sqrt(sum(r**2))
                if (is_crystal .and. r_norm > real_space_cutoff) cycle
                if (present(R_vdw)) then
                    R_vdw_ij = R_vdw(i_atom)+R_vdw(j_atom)
                end if
                if (present(alpha)) then
                    sigma_ij = sqrt(sum(get_sigma_selfint( &
                        alpha((/ i_atom , j_atom /)))**2))
                end if
                if (present(overlap)) then
                    overlap_ij = overlap(i_atom, j_atom)
                end if
                if (present(C6)) then
                    C6_ij = combine_C6( &
                        C6(i_atom), C6(j_atom), &
                        alpha(i_atom), alpha(j_atom))
                end if
                is_lrange = .true.
                select case (version)
                    case ("bare")
                        Tpp = T_bare(r)
                    case ("dip,1mexp")
                        Tpp = T_1mexp_coulomb(r, beta*R_vdw_ij, a)
                    case ("dip,erf")
                        Tpp = T_erf_coulomb(r, beta*R_vdw_ij, a)
                    case ("dip,fermi")
                        Tpp = T_fermi_coulomb(r, beta*R_vdw_ij, a)
                    case ("dip,overlap")
                        Tpp = T_overlap_coulomb(r, overlap_ij, C6_ij, beta, a)
                    case ("1mexp,dip")
                        Tpp = damping_1mexp(r_norm, beta*R_vdw_ij, a)*T_bare(r)
                    case ("erf,dip")
                        Tpp = damping_erf(r_norm, beta*R_vdw_ij, a)*T_bare(r)
                    case ("fermi,dip", "fermi@TS,dip", "fermi@rsSCS,dip")
                        Tpp = damping_fermi(r_norm, beta*R_vdw_ij, a)*T_bare(r)
                    case ("overlap,dip")
                        Tpp = damping_overlap( &
                            r_norm, overlap_ij, C6_ij, beta, a)*T_bare(r)
                    case ("custom,dip")
                        Tpp = damping_custom(i_atom, j_atom)*T_bare(r)
                    case ("dip,custom")
                        Tpp = potential_custom(i_atom, j_atom, :, :)
                    case ("dip,gg")
                        Tpp = T_erf_coulomb(r, sigma_ij, 1.d0)
                    case ("1mexp,dip,gg")
                        Tpp = (1.d0-damping_1mexp(r_norm, beta*R_vdw_ij, a)) &
                            *T_erf_coulomb(r, sigma_ij, 1.d0)
                        is_lrange = .false.
                    case ("erf,dip,gg")
                        Tpp = (1.d0-damping_erf(r_norm, beta*R_vdw_ij, a)) & 
                            *T_erf_coulomb(r, sigma_ij, 1.d0)
                        is_lrange = .false.
                    case ("fermi,dip,gg")
                        Tpp = (1.d0-damping_fermi(r_norm, beta*R_vdw_ij, a)) &
                            *T_erf_coulomb(r, sigma_ij, 1.d0)
                        is_lrange = .false.
                    case ("custom,dip,gg")
                        Tpp = (1.d0-damping_custom(i_atom, j_atom)) &
                            *T_erf_coulomb(r, sigma_ij, 1.d0)
                        is_lrange = .false.
                end select
                if (is_crystal .and. .not. is_low_dim .and. is_lrange) then
                    Tpp = Tpp+T_erfc(r, ewald_alpha)-T_bare(r)
                end if
                if (is_reciprocal) then
                    Tpp_c = Tpp*exp(-cmplx(0.d0, 1.d0, 8)*( &
                        dot_product(k_point, r)))
                end if
                i = 3*(i_atom-1)
                j = 3*(j_atom-1)
                if (is_reciprocal) then
                    relay_c(i+1:i+3, j+1:j+3) = relay_c(i+1:i+3, j+1:j+3) &
                        +Tpp_c
                    if (i_atom /= j_atom) then
                        relay_c(j+1:j+3, i+1:i+3) = relay_c(j+1:j+3, i+1:i+3) &
                            +transpose(Tpp_c)
                    end if
                else
                    relay(i+1:i+3, j+1:j+3) = relay(i+1:i+3, j+1:j+3) &
                        +Tpp
                    if (i_atom /= j_atom) then
                        relay(j+1:j+3, i+1:i+3) = relay(j+1:j+3, i+1:i+3) &
                            +transpose(Tpp)
                    end if
                end if
            end do ! j_atom
        end do ! i_atom
    end do ! i_cell
    call ts(-11)
    ! MPI code begin
    if (is_parallel) then
        if (is_reciprocal) then
            call sync_sum(relay_c)
        else
            call sync_sum(relay)
        end if
    end if
    ! MPI code end
    if (is_crystal .and. .not. is_low_dim .and. is_lrange) then
        call add_ewald_dipole_parts( &
            mode, xyz, unit_cell, ewald_alpha, k_point, &
            relay, relay_c)
    end if
end subroutine add_dipole_matrix


subroutine add_ewald_dipole_parts(mode, xyz, unit_cell, alpha, &
        k_point, relay, relay_c)
    character(len=*), intent(in) :: mode
    real(8), intent(in) :: &
        xyz(:, :), &
        unit_cell(3, 3), &
        alpha
    real(8), intent(in), optional :: k_point(3)
    real(8), intent(inout), optional :: relay(3*size(xyz, 1), 3*size(xyz, 1))
    complex(8), intent(inout), optional :: &
        relay_c(3*size(xyz, 1), 3*size(xyz, 1))

    logical :: is_parallel, is_reciprocal, mute, do_surface
    real(8) :: rec_unit_cell(3, 3), volume, G_vector(3), r(3), k_total(3), &
        k_sq, rec_space_cutoff, Tpp(3, 3)
    complex(8) :: Tpp_c(3, 3)
    integer :: &
        i_atom, j_atom, i, j, i_xyz, j_xyz, idx_G_vector(3), i_G_vector, &
        range_G_vector(3)
    character(len=1) :: parallel_mode

    is_parallel = is_in('P', mode)
    is_reciprocal = is_in('R', mode)
    mute = is_in('M', mode)
    if (is_parallel) then
        parallel_mode = 'A' ! atoms
        if (size(xyz, 1) < n_tasks) then
            parallel_mode = 'G' ! G vectors
        end if
    else
        parallel_mode = ''
    end if

    ! MPI code begin
    if (is_parallel) then
        ! will be restored by syncing at the end
        if (is_reciprocal) then
            relay_c = relay_c/n_tasks
        else
            relay = relay/n_tasks
        end if
    end if
    ! MPI code end
    rec_unit_cell = 2*pi*inverted(transpose(unit_cell))
    volume = product(dble(diagonalized(unit_cell)))
    rec_space_cutoff = 10.d0*alpha*param_ewald_rec_cutoff_scaling
    range_G_vector = supercell_circum(rec_unit_cell, rec_space_cutoff)
    call print_log('Ewald: using reciprocal cutoff = ' &
        //trim(tostr(rec_space_cutoff)), mute)
    call print_log('Ewald: summing reciprocal part in G vector range of ' &
        //trim(tostr(1+2*range_G_vector(1)))//'x' &
        //trim(tostr(1+2*range_G_vector(2)))//'x' &
        //trim(tostr(1+2*range_G_vector(3))), mute)
    call ts(12)
    idx_G_vector = (/ 0, 0, -1 /)
    do i_G_vector = 1, product(1+2*range_G_vector)
        call shift_cell(idx_G_vector, -range_G_vector, range_G_vector)
        if (i_G_vector == 1) cycle
        ! MPI code begin
        if (parallel_mode == 'G') then
            if (my_task /= modulo(i_G_vector, n_tasks)) cycle
        end if
        ! MPI code end
        G_vector = matmul(idx_G_vector, rec_unit_cell)
        if (is_reciprocal) then
            k_total = k_point+G_vector
        else
            k_total = G_vector
        end if
        k_sq = sum(k_total**2)
        if (sqrt(k_sq) > rec_space_cutoff) cycle
        do i_atom = 1, size(xyz, 1)
            ! MPI code begin
            if (parallel_mode == 'A') then
                if (my_task /= modulo(i_atom, n_tasks)) cycle
            end if
            ! MPI code end
            do j_atom = 1, i_atom
                r = xyz(i_atom, :)-xyz(j_atom, :)
                Tpp(:, :) = 4*pi/volume*exp(-k_sq/(4*alpha**2))
                forall (i_xyz = 1:3, j_xyz = 1:3) &
                    Tpp(i_xyz, j_xyz) = Tpp(i_xyz, j_xyz) &
                    *k_total(i_xyz)*k_total(j_xyz)/k_sq
                if (is_reciprocal) then
                    Tpp_c = Tpp*exp(cmplx(0.d0, 1.d0, 8)*dot_product(G_vector, r))
                else
                    Tpp = Tpp*cos(dot_product(G_vector, r))
                end if
                i = 3*(i_atom-1)
                j = 3*(j_atom-1)
                if (is_reciprocal) then
                    relay_c(i+1:i+3, j+1:j+3) = relay_c(i+1:i+3, j+1:j+3)+Tpp_c
                    if (i_atom /= j_atom) then
                        relay_c(j+1:j+3, i+1:i+3) = relay_c(j+1:j+3, i+1:i+3) &
                            +transpose(Tpp_c)
                    end if
                else
                    relay(i+1:i+3, j+1:j+3) = relay(i+1:i+3, j+1:j+3)+Tpp
                    if (i_atom /= j_atom) then
                        relay(j+1:j+3, i+1:i+3) = relay(j+1:j+3, i+1:i+3) &
                            +transpose(Tpp)
                    end if
                end if
            end do ! j_atom
        end do ! i_atom
    end do ! i_G_vector
    ! MPI code begin
    if (is_parallel) then
        if (is_reciprocal) then
            call sync_sum(relay_c)
        else
            call sync_sum(relay)
        end if
    end if
    ! MPI code end
    do i_atom = 1, size(xyz, 1) ! self energy
        do i_xyz = 1, 3
            i = 3*(i_atom-1)+i_xyz
            if (is_reciprocal) then
                relay_c(i, i) = relay_c(i, i) &
                    -4*alpha**3/(3*sqrt(pi))
            else
                relay(i, i) = relay(i, i)-4*alpha**3/(3*sqrt(pi))
            end if
        end do
    end do
    do_surface = .true.
    if (present(k_point)) then
        k_sq = sum(k_point**2)
        if (sqrt(k_sq) > 1.d-15) then
            do_surface = .false.
            do i_atom = 1, size(xyz, 1)
            do j_atom = 1, i_atom
                do i_xyz = 1, 3
                do j_xyz = 1, 3
                    i = 3*(i_atom-1)+i_xyz
                    j = 3*(j_atom-1)+j_xyz
                    if (is_reciprocal) then
                        relay_c(i, j) = relay_c(i, j) &
                            +4*pi/volume*k_point(i_xyz)*k_point(j_xyz)/k_sq &
                            *exp(-k_sq/(4*alpha**2))
                        if (i_atom /= j_atom) then
                            relay_c(j, i) = relay_c(i, j)
                        end if
                    else
                        relay(i, j) = relay(i, j) &
                            +4*pi/volume*k_point(i_xyz)*k_point(j_xyz)/k_sq &
                            *exp(-k_sq/(4*alpha**2))
                        if (i_atom /= j_atom) then
                            relay(j, i) = relay(i, j)
                        end if
                    end if ! is_reciprocal
                end do ! j_xyz
                end do ! i_xyz
            end do ! j_atom
            end do ! i_atom
        end if ! k_sq >
    end if ! k_point present
    if (do_surface) then ! surface energy
        do i_atom = 1, size(xyz, 1)
        do j_atom = 1, i_atom
            do i_xyz = 1, 3
                i = 3*(i_atom-1)+i_xyz
                j = 3*(j_atom-1)+i_xyz
                if (is_reciprocal) then
                    relay_c(i, j) = relay_c(i, j)+4*pi/(3*volume)
                    relay_c(j, i) = relay_c(i, j)
                else
                    relay(i, j) = relay(i, j)+4*pi/(3*volume)
                    relay(j, i) = relay(i, j)
                end if
            end do ! i_xyz
        end do ! j_atom
        end do ! i_atom
    end if
    call ts(-12)
end subroutine


function do_scs(mode, version, xyz, alpha, R_vdw, beta, a, lam, unit_cell) & 
        result(alpha_full)
    character(len=*), intent(in) :: mode, version
    real(8), intent(in) :: &
        xyz(:, :), &
        alpha(:)
    real(8), intent(in), optional :: &
        R_vdw(size(xyz, 1)), &
        beta, a, &
        unit_cell(3, 3), &
        lam
    real(8) :: alpha_full(3*size(xyz, 1), 3*size(xyz, 1))

    logical :: scale_lambda
    integer :: i_atom, i_xyz, i

    scale_lambda = is_in('L', mode)

    alpha_full(:, :) = 0.d0
    call add_dipole_matrix( &
        mode, &
        version, &
        xyz=xyz, &
        alpha=alpha, &
        R_vdw=R_vdw, &
        beta=beta, &
        a=a, &
        unit_cell=unit_cell, &
        relay=alpha_full)
    if (scale_lambda) then
        alpha_full = lam*alpha_full
    end if
    do i_atom = 1, size(xyz, 1)
        do i_xyz = 1, 3
            i = 3*(i_atom-1)+i_xyz
            alpha_full(i, i) = alpha_full(i, i)+1.d0/alpha(i_atom)
        end do
    end do
    call ts(31)
    call invert(alpha_full)
    call ts(-31)
end function do_scs


function do_scs_k_point(mode, version, xyz, alpha, k_point, R_vdw, &
        beta, a, lam, unit_cell) result(alpha_full)
    character(len=*), intent(in) :: mode, version
    real(8), intent(in) :: &
        xyz(:, :), &
        alpha(:), &
        k_point(3)
    real(8), intent(in), optional :: &
        R_vdw(size(xyz, 1)), &
        beta, a, &
        unit_cell(3, 3), &
        lam
    complex(8) :: alpha_full(3*size(xyz, 1), 3*size(xyz, 1))

    logical :: scale_lambda
    integer :: i_atom, i_xyz, i

    scale_lambda = is_in('L', mode)

    alpha_full(:, :) = cmplx(0.d0, 0.d0, 8)
    call add_dipole_matrix( &
        mode//'R', &
        version, &
        xyz=xyz, &
        alpha=alpha, &
        R_vdw=R_vdw, &
        beta=beta, &
        a=a, &
        unit_cell=unit_cell, &
        k_point=k_point, &
        relay_c=alpha_full)
    if (scale_lambda) then
        alpha_full = lam*alpha_full
    end if
    do i_atom = 1, size(xyz, 1)
        do i_xyz = 1, 3
            i = 3*(i_atom-1)+i_xyz
            alpha_full(i, i) = alpha_full(i, i)+1.d0/alpha(i_atom)
        end do
    end do
    call ts(32)
    call invert(alpha_full)
    call ts(-32)
end function 


subroutine init_grid(n)
    integer, intent(in) :: n

    n_grid_omega = n
    allocate (omega_grid(0:n))
    allocate (omega_grid_w(0:n))
    omega_grid(0) = 0.d0
    omega_grid_w(0) = 0.d0
    call get_omega_grid(n, 10.d0, 2.d0, omega_grid(1:n), omega_grid_w(1:n))
end subroutine


subroutine destroy_grid()
    deallocate (omega_grid)
    deallocate (omega_grid_w)
end subroutine


function run_scs(mode, version, xyz, alpha, R_vdw, beta, a, unit_cell) & 
        result(alpha_scs)
    character(len=*), intent(in) :: mode, version
    real(8), intent(in) :: &
        xyz(:, :), &
        alpha(:, :)
    real(8), intent(in), optional :: &
        R_vdw(size(xyz, 1)), &
        beta, a, &
        unit_cell(3, 3)
    real(8) :: alpha_scs(size(alpha, 1), size(alpha, 2))

    real(8) :: alpha_full(3*size(xyz, 1), 3*size(xyz, 1))
    integer :: i_grid_omega
    logical :: is_parallel
    character(len=1) :: mute

    is_parallel = is_in('P', mode)
    if (is_in('M', mode)) then
        mute = 'M'
    else
        mute = ''
    end if

    alpha_scs(:, :) = 0.d0
    do i_grid_omega = 0, n_grid_omega
        ! MPI code begin
        if (is_parallel) then
            if (my_task /= modulo(i_grid_omega, n_tasks)) cycle
        end if
        ! MPI code end
        alpha_full = do_scs( &
            blanked('P', mode)//mute, &
            version, &
            xyz, &
            alpha=alpha(i_grid_omega+1, :), &
            R_vdw=R_vdw, &
            beta=beta, &
            a=a, &
            unit_cell=unit_cell)
        alpha_scs(i_grid_omega+1, :) = contract_polarizability(alpha_full)
        mute = 'M'
    end do
    ! MPI code begin
    if (is_parallel) then
        call sync_sum(alpha_scs)
    end if
    ! MPI code end
end function run_scs


function get_single_mbd_energy(mode, version, xyz, alpha_0, omega, R_vdw, &
        beta, a, overlap, C6, damping_custom, potential_custom, unit_cell, &
        mode_enes, modes) result(ene)
    character(len=*), intent(in) :: mode, version
    real(8), intent(in) :: &
        xyz(:, :), &
        alpha_0(size(xyz, 1)), &
        omega(size(xyz, 1))
    real(8), intent(in), optional :: &
        R_vdw(size(xyz, 1)), &
        beta, a, &
        overlap(size(xyz, 1), size(xyz, 1)), &
        C6(size(xyz, 1)), &
        damping_custom(size(xyz, 1), size(xyz, 1)), &
        potential_custom(size(xyz, 1), size(xyz, 1), 3, 3), &
        unit_cell(3, 3)
    real(8), intent(out), optional :: &
        mode_enes(3*size(xyz, 1)), &
        modes(3*size(xyz, 1), 3*size(xyz, 1))
    real(8) :: ene

    real(8) :: relay(3*size(xyz, 1), 3*size(xyz, 1))
    real(8) :: eigs(3*size(xyz, 1))
    integer :: i_atom, j_atom, i_xyz, i, j
    integer :: n_negative_eigs
    logical :: get_eigenvalues, get_eigenvectors, is_parallel

    get_eigenvalues = is_in('E', mode)
    get_eigenvectors = is_in('V', mode)
    is_parallel = is_in('P', mode)

    relay(:, :) = 0.d0
    call add_dipole_matrix( & ! relay = T
        mode, &
        version, &
        xyz, &
        alpha=alpha_0, &
        R_vdw=R_vdw, &
        beta=beta, &
        a=a, &
        overlap=overlap, &
        C6=C6, &
        damping_custom=damping_custom, &
        potential_custom=potential_custom, &
        unit_cell=unit_cell, &
        relay=relay)
    do i_atom = 1, size(xyz, 1)
        do j_atom = 1, size(xyz, 1)
            i = 3*(i_atom-1)
            j = 3*(j_atom-1)
            relay(i+1:i+3, j+1:j+3) = & ! relay = sqrt(a*a)*w*w*T
                omega(i_atom)*omega(j_atom) &
                *sqrt(alpha_0(i_atom)*alpha_0(j_atom))* &
                relay(i+1:i+3, j+1:j+3)
        end do
    end do
    do i_atom = 1, size(xyz, 1)
        do i_xyz = 1, 3
            i = 3*(i_atom-1)+i_xyz
            relay(i, i) = relay(i, i)+omega(i_atom)**2
            ! relay = w^2+sqrt(a*a)*w*w*T
        end do
    end do
    call ts(21)
    if (my_task == 0) then
        if (get_eigenvectors) then
            call sdiagonalize('V', relay, eigs)
            modes = relay
        else
            call sdiagonalize('N', relay, eigs)
        end if
    end if
    ! MPI code begin
    if (is_parallel) then
        call broadcast(relay)
        call broadcast(eigs)
    end if
    ! MPI code end
    call ts(-21)
    if (get_eigenvalues) then
        mode_enes(:) = 0.d0
        where (eigs > 0) mode_enes = sqrt(eigs)
    end if
    n_negative_eigs = count(eigs(:) < 0)
    if (n_negative_eigs > 0) then
        call print_warning("CDM Hamiltonian has " &
            //trim(tostr(n_negative_eigs))//" negative eigenvalues")
        ene = nan
    else
        ene = 1.d0/2*sum(sqrt(eigs))-3.d0/2*sum(omega)
    end if
end function get_single_mbd_energy


function get_single_reciprocal_mbd_energy(mode, version, xyz, alpha_0, omega, &
        k_point, unit_cell, R_vdw, beta, a, overlap, C6, damping_custom, &
        potential_custom, mode_enes, modes) result(ene)
    character(len=*), intent(in) :: mode, version
    real(8), intent(in) :: &
        xyz(:, :), &
        alpha_0(size(xyz, 1)), &
        omega(size(xyz, 1)), &
        k_point(3), &
        unit_cell(3, 3)
    real(8), intent(in), optional :: &
        R_vdw(size(xyz, 1)), &
        beta, a, &
        overlap(size(xyz, 1), size(xyz, 1)), &
        C6(size(xyz, 1)), &
        damping_custom(size(xyz, 1), size(xyz, 1)), &
        potential_custom(size(xyz, 1), size(xyz, 1), 3, 3)
    real(8), intent(out), optional :: mode_enes(3*size(xyz, 1))
    complex(8), intent(out), optional :: modes(3*size(xyz, 1), 3*size(xyz, 1))
    real(8) :: ene

    complex(8) :: relay(3*size(xyz, 1), 3*size(xyz, 1))
    real(8) :: eigs(3*size(xyz, 1))
    integer :: i_atom, j_atom, i_xyz, i, j
    integer :: n_negative_eigs
    logical :: get_eigenvalues, get_eigenvectors, is_parallel

    get_eigenvalues = is_in('E', mode)
    get_eigenvectors = is_in('V', mode)
    is_parallel = is_in('P', mode)

    relay(:, :) = cmplx(0.d0, 0.d0, 8)
    call add_dipole_matrix( & ! relay = T
        mode, &
        version, &
        xyz, &
        alpha=alpha_0, &
        R_vdw=R_vdw, &
        beta=beta, &
        a=a, &
        overlap=overlap, &
        C6=C6, &
        damping_custom=damping_custom, &
        potential_custom=potential_custom, &
        unit_cell=unit_cell, &
        k_point=k_point, &
        relay_c=relay)
    do i_atom = 1, size(xyz, 1)
        do j_atom = 1, size(xyz, 1)
            i = 3*(i_atom-1)
            j = 3*(j_atom-1)
            relay(i+1:i+3, j+1:j+3) = & ! relay = sqrt(a*a)*w*w*T
                omega(i_atom)*omega(j_atom) &
                *sqrt(alpha_0(i_atom)*alpha_0(j_atom))* &
                relay(i+1:i+3, j+1:j+3)
        end do
    end do
    do i_atom = 1, size(xyz, 1)
        do i_xyz = 1, 3
            i = 3*(i_atom-1)+i_xyz
            relay(i, i) = relay(i, i)+omega(i_atom)**2
            ! relay = w^2+sqrt(a*a)*w*w*T
        end do
    end do
    call ts(22)
    if (my_task == 0) then
        if (get_eigenvectors) then
            call sdiagonalize('V', relay, eigs)
            modes = relay
        else
            call sdiagonalize('N', relay, eigs)
        end if
    end if
    ! MPI code begin
    if (is_parallel) then
        call broadcast(relay)
        call broadcast(eigs)
    end if
    ! MPI code end
    call ts(-22)
    if (get_eigenvalues) then
        mode_enes(:) = 0.d0
        where (eigs > 0) mode_enes = sqrt(eigs)
    end if
    n_negative_eigs = count(eigs(:) < 0)
    if (n_negative_eigs > 0) then
        call print_warning("CDM Hamiltonian has " &
            //trim(tostr(n_negative_eigs))//" negative eigenvalues")
    endif
    where (eigs < 0) eigs = 0.d0
    ene = 1.d0/2*sum(sqrt(eigs))-3.d0/2*sum(omega)
end function get_single_reciprocal_mbd_energy


function get_reciprocal_mbd_energy(mode, version, xyz, alpha_0, omega, &
        k_grid, unit_cell, R_vdw, beta, a, overlap, C6, damping_custom, &
        potential_custom, mode_enes, modes, rpa_orders) result(ene)
    character(len=*), intent(in) :: mode, version
    real(8), intent(in) :: &
        xyz(:, :), &
        alpha_0(size(xyz, 1)), &
        omega(size(xyz, 1)), &
        k_grid(:, :), &
        unit_cell(3, 3)
    real(8), intent(in), optional :: &
        R_vdw(size(xyz, 1)), &
        beta, a, &
        overlap(size(xyz, 1), size(xyz, 1)), &
        C6(size(xyz, 1)), &
        damping_custom(size(xyz, 1), size(xyz, 1)), &
        potential_custom(size(xyz, 1), size(xyz, 1), 3, 3)
    real(8), intent(out), optional :: &
        mode_enes(size(k_grid, 1), 3*size(xyz, 1)), &
        rpa_orders(size(k_grid, 1), 20)
    complex(8), intent(out), optional :: &
        modes(size(k_grid, 1), 3*size(xyz, 1), 3*size(xyz, 1))
    real(8) :: ene

    logical :: &
        is_parallel, do_rpa, get_orders, get_eigenvalues, get_eigenvectors
    integer :: i_kpt
    real(8) :: k_point(3), alpha_ts(0:n_grid_omega, size(xyz, 1))
    character(len=1) :: mute

    is_parallel = is_in('P', mode)
    do_rpa = is_in('Q', mode)
    get_eigenvalues= is_in('E', mode)
    get_eigenvectors= is_in('V', mode)
    get_orders = is_in('O', mode)
    if (is_in('M', mode)) then
        mute = 'M'
    else
        mute = ''
    end if


    alpha_ts = alpha_dynamic_ts_all('O', n_grid_omega, alpha_0, omega=omega)
    ene = 0.d0
    mode_enes(:, :) = 0.d0
    modes(:, :, :) = 0.d0
    do i_kpt = 1, size(k_grid, 1)
        ! MPI code begin
        if (is_parallel) then
            if (my_task /= modulo(i_kpt, n_tasks)) cycle
        end if
        ! MPI code end
        k_point = k_grid(i_kpt, :)
        if (do_rpa) then
            if (get_orders) then
                ene = ene+get_single_reciprocal_rpa_energy( &
                    blanked('P', mode)//mute, &
                    version, &
                    xyz, &
                    alpha_ts, &
                    k_point, &
                    unit_cell, &
                    R_vdw=R_vdw, &
                    beta=beta, &
                    a=a, &
                    overlap=overlap, &
                    C6=C6, &
                    damping_custom=damping_custom, &
                    potential_custom=potential_custom, &
                    rpa_orders=rpa_orders(i_kpt, :))
            else
                ene = ene+get_single_reciprocal_rpa_energy( &
                    blanked('P', mode)//mute, &
                    version, &
                    xyz, &
                    alpha_ts, &
                    k_point, &
                    unit_cell, &
                    R_vdw=R_vdw, &
                    beta=beta, &
                    a=a, &
                    overlap=overlap, &
                    C6=C6, &
                    damping_custom=damping_custom, &
                    potential_custom=potential_custom)
            end if
        else
            if (get_eigenvalues .and. get_eigenvectors) then
                ene = ene+get_single_reciprocal_mbd_energy( &
                    blanked('P', mode)//mute, &
                    version, &
                    xyz, &
                    alpha_0, &
                    omega, &
                    k_point, &
                    unit_cell, &
                    R_vdw=R_vdw, &
                    beta=beta, &
                    a=a, &
                    overlap=overlap, &
                    C6=C6, &
                    damping_custom=damping_custom, &
                    potential_custom=potential_custom, &
                    mode_enes=mode_enes(i_kpt, :), &
                    modes=modes(i_kpt, :, :))
            else
                ene = ene+get_single_reciprocal_mbd_energy( &
                    blanked('P', mode)//mute, &
                    version, &
                    xyz, &
                    alpha_0, &
                    omega, &
                    k_point, &
                    unit_cell, &
                    R_vdw=R_vdw, &
                    beta=beta, &
                    a=a, &
                    overlap=overlap, &
                    C6=C6, &
                    damping_custom=damping_custom, &
                    potential_custom=potential_custom)
            end if
        end if
        mute = 'M'
    end do ! k_point loop
    ! MPI code begin
    if (is_parallel) then
        call sync_sum(ene)
        if (get_eigenvalues .and. get_eigenvectors) then
            call sync_sum(mode_enes)
            call sync_sum(modes)
        end if
        if (get_orders) then
            call sync_sum(rpa_orders)
        end if
    end if
    ! MPI code end
    ene = ene/size(k_grid, 1)
end function get_reciprocal_mbd_energy


function get_supercell_mbd_energy(mode, version, xyz, alpha_0, omega, &
        unit_cell, supercell, R_vdw, beta, a, C6, rpa_orders) result(ene)
    character(len=*), intent(in) :: mode, version
    real(8), intent(in) :: &
        xyz(:, :), &
        alpha_0(size(xyz, 1)), &
        omega(size(xyz, 1)), &
        unit_cell(3, 3)
    integer, intent(in) :: supercell(3)
    real(8), intent(in), optional :: &
        R_vdw(size(xyz, 1)), &
        beta, a, &
        C6(size(xyz, 1))
    real(8), intent(out), optional :: rpa_orders(20)
    real(8) :: ene

    logical :: do_rpa
    real(8) :: R_cell(3)
    integer :: i_atom, i
    integer :: i_cell
    integer :: idx_cell(3), n_cells

    real(8), allocatable :: &
        xyz_super(:, :), alpha_0_super(:), omega_super(:), &
        R_vdw_super(:), C6_super(:)
    real(8) :: unit_cell_super(3, 3), alpha_ts(0:n_grid_omega, size(xyz, 1))

    do_rpa = is_in('Q', mode)

    n_cells = product(supercell)
    do i = 1, 3
        unit_cell_super(i, :) = unit_cell(i, :)*supercell(i)
    end do
    allocate (xyz_super(n_cells*size(xyz, 1), 3))
    allocate (alpha_0_super(n_cells*size(alpha_0)))
    allocate (omega_super(n_cells*size(omega)))
    allocate (R_vdw_super(n_cells*size(R_vdw)))
    allocate (C6_super(n_cells*size(C6)))
    idx_cell = (/ 0, 0, -1 /)
    do i_cell = 1, n_cells
        call shift_cell(idx_cell, (/ 0, 0, 0 /), supercell-1)
        R_cell = matmul(idx_cell, unit_cell)
        do i_atom = 1, size(xyz, 1)
            i = (i_cell-1)*size(xyz, 1)+i_atom
            xyz_super(i, :) = xyz(i_atom, :)+R_cell
            alpha_0_super(i) = alpha_0(i_atom)
            omega_super(i) = omega(i_atom)
            if (present(R_vdw)) then
                R_vdw_super(i) = R_vdw(i_atom)
            end if
            if (present(C6)) then
                C6_super(i) = C6(i_atom)
            end if
        end do
    end do
    if (do_rpa) then
        alpha_ts = alpha_dynamic_ts_all( &
            'O', n_grid_omega, alpha_0_super, omega=omega_super)
        ene = get_single_rpa_energy( &
            mode, &
            version, &
            xyz_super, &
            alpha_ts, &
            R_vdw=R_vdw_super, &
            beta=beta, &
            a=a, &
            C6=C6_super, &
            unit_cell=unit_cell_super, &
            rpa_orders=rpa_orders)
    else
        ene = get_single_mbd_energy( &
            mode, &
            version, &
            xyz_super, &
            alpha_0_super, &
            omega_super, &
            R_vdw=R_vdw_super, &
            beta=beta, &
            a=a, &
            C6=C6_super, &
            unit_cell=unit_cell_super)
    end if
    deallocate (xyz_super)
    deallocate (alpha_0_super)
    deallocate (omega_super)
    deallocate (R_vdw_super)
    deallocate (C6_super)
    ene = ene/n_cells
    if (is_in('Q', mode)) then
        rpa_orders = rpa_orders/n_cells
    end if
end function get_supercell_mbd_energy
    

! function mbd_nbody( &
!         xyz, &
!         alpha_0, &
!         omega, &
!         version, &
!         R_vdw, beta, a, &
!         my_task, n_tasks) &
!         result(ene_orders)
!     real(8), intent(in) :: &
!         xyz(:, :), &
!         alpha_0(size(xyz, 1)), &
!         omega(size(xyz, 1)), &
!         R_vdw(size(xyz, 1)), &
!         beta, a
!     character(len=*), intent(in) :: version
!     integer, intent(in), optional :: my_task, n_tasks
!     real(8) :: ene_orders(20)
!
!     integer :: &
!         multi_index(param_mbd_nbody_max), i_body, j_body, i_tuple, &
!         i_atom_ind, j_atom_ind, i_index
!     real(8) :: ene
!     logical :: is_parallel
!     
!     is_parallel = .false.
!     if (present(n_tasks)) then
!         if (n_tasks > 0) then
!             is_parallel = .true.
!         end if
!     end if
!     ene_orders(:) = 0.d0
!     do i_body = 2, param_mbd_nbody_max
!         i_tuple = 0
!         multi_index(1:i_body-1) = 1
!         multi_index(i_body:param_mbd_nbody_max) = 0
!         do
!             multi_index(i_body) = multi_index(i_body)+1
!             do i_index = i_body, 2, -1
!                 if (multi_index(i_index) > size(xyz, 1)) then
!                     multi_index(i_index) = 1
!                     multi_index(i_index-1) = multi_index(i_index-1)+1
!                 end if
!             end do
!             if (multi_index(1) > size(xyz, 1)) exit
!             if (any(multi_index(1:i_body-1)-multi_index(2:i_body) >= 0)) cycle
!             i_tuple = i_tuple+1
!             if (is_parallel) then
!                 if (my_task /= modulo(i_tuple, n_tasks)) cycle
!             end if
!             ene = get_mbd_energy( &
!                 xyz(multi_index(1:i_body), :), &
!                 alpha_0(multi_index(1:i_body)), &
!                 omega(multi_index(1:i_body)), &
!                 version, &
!                 R_vdw(multi_index(1:i_body)), &
!                 beta, a)
!             ene_orders(i_body) = ene_orders(i_body) &
!                 +ene+3.d0/2*sum(omega(multi_index(1:i_body)))
!         end do ! i_tuple
!     end do ! i_body
!     if (is_parallel) then
!         call sync_sum(ene_orders, size(ene_orders))
!     end if
!     ene_orders(1) = 3.d0/2*sum(omega)
!     do i_body = 2, min(param_mbd_nbody_max, size(xyz, 1))
!         do j_body = 1, i_body-1
!             ene_orders(i_body) = ene_orders(i_body) &
!                 -nbody_coeffs(j_body, i_body, size(xyz, 1))*ene_orders(j_body)
!         end do
!     end do
!     ene_orders(1) = sum(ene_orders(2:param_mbd_nbody_max))
! end function mbd_nbody


function get_single_rpa_energy(mode, version, xyz, alpha, R_vdw, beta, &
        a, overlap, C6, damping_custom, potential_custom, unit_cell, &
        rpa_orders) result(ene)
    character(len=*), intent(in) :: mode, version
    real(8), intent(in) :: &
        xyz(:, :), &
        alpha(:, :)
    real(8), intent(in), optional :: &
        R_vdw(size(xyz, 1)), &
        beta, a, &
        overlap(size(xyz, 1), size(xyz, 1)), &
        C6(size(xyz, 1)), &
        damping_custom(size(xyz, 1), size(xyz, 1)), &
        potential_custom(size(xyz, 1), size(xyz, 1), 3, 3), &
        unit_cell(3, 3)
    real(8), intent(out), optional :: rpa_orders(20)
    real(8) :: ene

    real(8), dimension(3*size(xyz, 1), 3*size(xyz, 1)) :: relay, AT
    complex(8) :: eigs(3*size(xyz, 1))
    integer :: i_atom, i_xyz, i_grid_omega, i
    integer :: n_order, n_negative_eigs
    logical :: is_parallel, get_orders
    character(len=1) :: mute

    is_parallel = is_in('P', mode)
    get_orders = is_in('O', mode)
    if (is_in('M', mode)) then
        mute = 'M'
    else
        mute = ''
    end if

    do i_grid_omega = 0, n_grid_omega
        ! MPI code begin
        if (is_parallel) then
            if (my_task /= modulo(i_grid_omega, n_tasks)) cycle
        end if
        ! MPI code end
        relay(:, :) = 0.d0
        call add_dipole_matrix( & ! relay = T
            blanked('P', mode)//mute, &
            version, &
            xyz, &
            alpha=alpha(i_grid_omega+1, :), &
            R_vdw=R_vdw, &
            beta=beta, &
            a=a, &
            overlap=overlap, &
            C6=C6, &
            damping_custom=damping_custom, &
            potential_custom=potential_custom, &
            unit_cell=unit_cell, &
            relay=relay)
        do i_atom = 1, size(xyz, 1)
            do i_xyz = 1, 3
                i = (i_atom-1)*3+i_xyz
                relay(i, :) = alpha(i_grid_omega+1, i_atom)*relay(i, :) 
                ! relay = alpha*T
            end do
        end do
        AT = relay
        do i = 1, 3*size(xyz, 1)
            relay(i, i) = 1.d0+relay(i, i) ! relay = 1+alpha*T
        end do
        call ts(23)
        call diagonalize('N', relay, eigs)
        call ts(-23)
        n_negative_eigs = count(dble(eigs) < 0)
        if (n_negative_eigs > 0) then
            call print_warning("1+AT matrix has " &
                //trim(tostr(n_negative_eigs))//" negative eigenvalues")
        end if
        ene = ene+1.d0/(2*pi)*sum(log(dble(eigs)))*omega_grid_w(i_grid_omega)
        if (get_orders) then
            call ts(24)
            call diagonalize('N', AT, eigs)
            call ts(-24)
            do n_order = 2, param_rpa_order_max
                rpa_orders(n_order) = rpa_orders(n_order) &
                    +(-1.d0/(2*pi)*(-1)**n_order &
                    *sum(dble(eigs)**n_order)/n_order) &
                    *omega_grid_w(i_grid_omega)
            end do
        end if
        mute = 'M'
    end do
    if (is_parallel) then
        call sync_sum(ene)
        if (get_orders) then
            call sync_sum(rpa_orders)
        end if
    end if
end function get_single_rpa_energy


function get_single_reciprocal_rpa_energy(mode, version, xyz, alpha, k_point, &
        unit_cell, R_vdw, beta, a, overlap, C6, damping_custom, &
        potential_custom, rpa_orders) result(ene)
    character(len=*), intent(in) :: mode, version
    real(8), intent(in) :: &
        xyz(:, :), &
        alpha(:, :), &
        k_point(3), &
        unit_cell(3, 3)
    real(8), intent(in), optional :: &
        R_vdw(size(xyz, 1)), &
        beta, a, &
        overlap(size(xyz, 1), size(xyz, 1)), &
        C6(size(xyz, 1)), &
        damping_custom(size(xyz, 1), size(xyz, 1)), &
        potential_custom(size(xyz, 1), size(xyz, 1), 3, 3)
    real(8), intent(out), optional :: rpa_orders(20)
    real(8) :: ene

    complex(8), dimension(3*size(xyz, 1), 3*size(xyz, 1)) :: relay, AT
    complex(8) :: eigs(3*size(xyz, 1))
    integer :: i_atom, i_xyz, i_grid_omega, i
    integer :: n_order, n_negative_eigs
    logical :: is_parallel, get_orders
    character(len=1) :: mute

    is_parallel = is_in('P', mode)
    get_orders = is_in('O', mode)
    if (is_in('M', mode)) then
        mute = 'M'
    else
        mute = ''
    end if

    do i_grid_omega = 0, n_grid_omega
        ! MPI code begin
        if (is_parallel) then
            if (my_task /= modulo(i_grid_omega, n_tasks)) cycle
        end if
        ! MPI code end
        relay(:, :) = 0.d0
        call add_dipole_matrix( & ! relay = T
            blanked('P', mode)//mute, &
            version, &
            xyz, &
            alpha=alpha(i_grid_omega+1, :), &
            R_vdw=R_vdw, &
            beta=beta, &
            a=a, &
            overlap=overlap, &
            C6=C6, &
            damping_custom=damping_custom, &
            potential_custom=potential_custom, &
            k_point=k_point, &
            unit_cell=unit_cell, &
            relay_c=relay)
        do i_atom = 1, size(xyz, 1)
            do i_xyz = 1, 3
                i = (i_atom-1)*3+i_xyz
                relay(i, :) = alpha(i_grid_omega+1, i_atom)*relay(i, :) 
                ! relay = alpha*T
            end do
        end do
        AT = relay
        do i = 1, 3*size(xyz, 1)
            relay(i, i) = 1.d0+relay(i, i) ! relay = 1+alpha*T
        end do
        relay = sqrt(relay*conjg(relay))
        call ts(25)
        call diagonalize('N', relay, eigs)
        call ts(-25)
        n_negative_eigs = count(dble(eigs) < 0)
        if (n_negative_eigs > 0) then
            call print_warning("1+AT matrix has " &
                //trim(tostr(n_negative_eigs))//" negative eigenvalues")
        end if
        ene = ene+1.d0/(2*pi)*sum(log(dble(eigs)))*omega_grid_w(i_grid_omega)
        if (get_orders) then
            AT = 2*dble(AT)+AT*conjg(AT)
            call ts(26)
            call diagonalize('N', AT, eigs)
            call ts(-26)
            do n_order = 2, param_rpa_order_max
                rpa_orders(n_order) = rpa_orders(n_order) &
                    +(-1.d0/(2*pi)*(-1)**n_order &
                    *sum(dble(eigs)**n_order)/n_order) &
                    *omega_grid_w(i_grid_omega)
            end do
        end if
        mute = 'M'
    end do
    if (is_parallel) then
        call sync_sum(ene)
        if (get_orders) then
            call sync_sum(rpa_orders)
        end if
    end if
end function get_single_reciprocal_rpa_energy


function make_g_grid(n1, n2, n3) result(g_grid)
    integer, intent(in) :: n1, n2, n3
    real(8) :: g_grid(n1*n2*n3, 3)

    integer :: g_kpt(3), i_kpt, kpt_range(3), g_kpt_shifted(3)

    g_kpt = (/ 0, 0, -1 /)
    kpt_range = (/ n1, n2, n3 /)
    do i_kpt = 1, n1*n2*n3
        call shift_cell (g_kpt, (/ 0, 0, 0 /), kpt_range-1)
        g_kpt_shifted = g_kpt
        where (2*g_kpt > kpt_range) g_kpt_shifted = g_kpt-kpt_range
        g_grid(i_kpt, :) = dble(g_kpt_shifted)/kpt_range
    end do
end function make_g_grid


function make_k_grid(g_grid, uc) result(k_grid)
    real(8), intent(in) :: g_grid(:, :), uc(3, 3)
    real(8) :: k_grid(size(g_grid, 1), 3)

    integer :: i_kpt
    real(8) :: ruc(3, 3)

    ruc = 2*pi*inverted(transpose(uc))
    do i_kpt = 1, size(g_grid, 1)
        k_grid(i_kpt, :) = matmul(g_grid(i_kpt, :), ruc)
    end do
end function make_k_grid


function nbody_coeffs(k, m, N) result(a)
    integer, intent(in) :: k, m, N
    integer :: a

    integer :: i

    a = 1
    do i = N-m+1, N-k
        a = a*i
    end do
    do i = 1, m-k
        a = a/i
    end do
end function nbody_coeffs


function contract_polarizability(alpha_3n_3n) result(alpha_n)
    real(8), intent(in) :: alpha_3n_3n(:, :)
    real(8) :: alpha_n(size(alpha_3n_3n, 1)/3)

    integer :: i_atom, i_xyz, j_xyz
    real(8) :: alpha_3_3(3, 3), alpha_diag(3)

    do i_atom = 1, size(alpha_n)
        forall (i_xyz = 1:3, j_xyz = 1:3) alpha_3_3(i_xyz, j_xyz) &
                = sum(alpha_3n_3n(i_xyz::3, 3*(i_atom-1)+j_xyz))
        alpha_diag = sdiagonalized(alpha_3_3)
        alpha_n(i_atom) = sum(alpha_diag)/3
    end do
end function contract_polarizability


subroutine get_omega_grid(n, a, m, x, w)
    integer, intent(in) :: n
    real(8), intent(in) :: a, m
    real(8), intent(out) :: x(n), w(n)

    integer :: i
    real(8) :: j(n), v(n)

    v = (/ (i, i = n, 1, -1) /)
    v = cos((2.d0*v-1.d0)/(2.d0*n)*pi)
    x = -a*log(1.d0-((1.d0+v)/2.d0)**m)
    j = a*m/((1.d0+v)*((2.d0/(1.d0+v))**m-1.d0))
    w = j*sqrt(1.d0-v**2)*pi/n
end subroutine get_omega_grid


function alpha_dynamic_ts_all(mode, n, alpha_0, C6, omega) result(alpha_dyn)
    character(len=1), intent(in) :: mode
    integer, intent(in) :: n
    real(8), intent(in) :: alpha_0(:)
    real(8), intent(in), optional :: C6(size(alpha_0)), omega(size(alpha_0))
    real(8) :: alpha_dyn(0:n, size(alpha_0))

    integer :: i_grid_omega

    do i_grid_omega = 0, n_grid_omega
        alpha_dyn(i_grid_omega, :) = alpha_dynamic_ts( &
            mode, alpha_0, omega_grid(i_grid_omega), C6, omega)
    end do
end function alpha_dynamic_ts_all


function alpha_dynamic_ts(mode, alpha_0, u, C6, omega) result(alpha)
    character(len=1), intent(in) :: mode
    real(8), intent(in) :: alpha_0(:), u
    real(8), intent(in), optional :: C6(size(alpha_0)), omega(size(alpha_0))
    real(8) :: alpha(size(alpha_0))

    select case (mode)
        case  ('O')
            alpha(:) = alpha_osc(alpha_0, omega, u)
        case ('C')
            alpha(:) = alpha_osc(alpha_0, omega_eff(C6, alpha_0), u)
    end select
end function


elemental function alpha_osc(alpha_0, omega, u) result(alpha)
    real(8), intent(in) :: alpha_0, omega, u
    real(8) :: alpha

    alpha = alpha_0/(1+(u/omega)**2)
end function


elemental function combine_C6 (C6_i, C6_j, alpha_0_i, alpha_0_j) result(C6_ij)
    real(8), intent(in) :: C6_i, C6_j, alpha_0_i, alpha_0_j
    real(8) :: C6_ij

    C6_ij = 2*C6_i*C6_j/(alpha_0_j/alpha_0_i*C6_i+alpha_0_i/alpha_0_j*C6_j)
end function


elemental function V_to_R(V) result(R)
    real(8), intent(in) :: V
    real(8) :: R

    R = (3.d0*V/(4.d0*pi))**(1.d0/3)
end function


<<<<<<< HEAD
=======
elemental function vv_polarizability(rho, rho_grad, omega, C) result(alpha)
    real(8), intent(in) :: rho, rho_grad, omega, C
    real(8) :: alpha

    alpha = rho/(4*pi/3*rho+C*(rho_grad/rho)**4+omega**2)
end function


>>>>>>> d4c115d1
function omega_eff(C6, alpha) result(omega)
    real(8), intent(in) :: C6(:), alpha(size(C6))
    real(8) :: omega(size(C6))

    omega = 4.d0/3*C6/alpha**2
end function


elemental function get_sigma_selfint(alpha) result(sigma)
    real(8), intent(in) :: alpha
    real(8) :: sigma

    sigma = param_mayer_scaling*(sqrt(2.d0/pi)*alpha/3.d0)**(1.d0/3)
end function


function get_C6_from_alpha(alpha) result(C6)
    real(8), intent(in) :: alpha(:, :)
    real(8) :: C6(size(alpha, 2))
    integer :: i_atom

    do i_atom = 1, size(alpha, 2)
        C6(i_atom) = 3.d0/pi*sum((alpha(:, i_atom)**2)*omega_grid_w(:))
    end do
end function


function get_total_C6_from_alpha(alpha) result(C6)
    real(8), intent(in) :: alpha(:, :)
    real(8) :: C6

    C6 = 3.d0/pi*sum((sum(alpha, 2)**2)*omega_grid_w(:))
end function


function T_bare(rxyz) result(T)
    real(8), intent(in) :: rxyz(3)
    real(8) :: T(3, 3)

    integer :: i, j
    real(8) :: r_sq, r_5

    r_sq = sum(rxyz(:)**2)
    r_5 = sqrt(r_sq)**5
    do i = 1, 3
        T(i, i) = (3.d0*rxyz(i)**2-r_sq)/r_5
        do j = i+1, 3
            T(i, j) = 3.d0*rxyz(i)*rxyz(j)/r_5
            T(j, i) = T(i, j)
        end do
    end do
    T = -T
end function


real(8) function B_erfc(r, a) result(B)
    real(8), intent(in) :: r, a

    B = (erfc(a*r)+(2*a*r/sqrt(pi))*exp(-(a*r)**2))/r**3
end function


real(8) elemental function C_erfc(r, a) result(C)
    real(8), intent(in) :: r, a

    C = (3*erfc(a*r)+(2*a*r/sqrt(pi))*(3.d0+2*(a*r)**2)*exp(-(a*r)**2))/r**5
end function


function T_erfc(rxyz, alpha) result(T)
    real(8), intent(in) :: rxyz(3), alpha
    real(8) :: T(3, 3)

    integer :: i, j
    real(8) :: r, B, C

    r = sqrt(sum(rxyz(:)**2))
    B = B_erfc(r, alpha)
    C = C_erfc(r, alpha)
    do i = 1, 3
        do j = i, 3
            T(i, j) = -C*rxyz(i)*rxyz(j)
            if (i /= j) T(j, i) = T(i, j)
        end do
        T(i, i) = T(i, i)+B
    end do
end function


function damping_fermi(r, sigma, a) result(f)
    real(8), intent(in) :: r, sigma, a
    real(8) :: f

    f = 1.d0/(1+exp(-a*(r/sigma-1)))
end function


function damping_erf(r, sigma, a) result(f)
    real(8), intent(in) :: r, sigma, a
    real(8) :: f

    f = erf((r/sigma)**a)
end function


function damping_1mexp(r, sigma, a) result(f)
    real(8), intent(in) :: r, sigma, a
    real(8) :: f

    f = 1-exp(-(r/sigma)**a)
end function


function damping_overlap(r, overlap, C6, beta, a) result(f)
    real(8), intent(in) :: r, overlap, C6, beta, a
    real(8) :: f

    f = 1.d0-terf(-overlap/(erf(r/6)**6*C6/r**6), beta, a)
end function


function T_overlap_coulomb(rxyz, overlap, C6, beta, a) result(T)
    real(8), intent(in) :: rxyz(3), overlap, C6, beta, a
    real(8) :: T(3, 3)

    real(8) :: zeta_1, zeta_2
    real(8) :: r, erff, exp36, qene, qenep, qenepp

    r = sqrt(sum(rxyz**2))
    erff = erf(r/6)
    exp36 = exp(r**2/36)
    qene = overlap*r**6/(C6*erff**6)
    qenep = 2.d0*overlap*r**5*(-(1.d0/exp36)*r/sqrt(pi)+3.d0*erff)/(C6*erff**7)
    qenepp = (1.d0/exp36**2)*overlap*r**4/(9*C6*pi*erff**8) &
        *(42*r**2+exp36*sqrt(pi)*r*(-216+r**2)*erff & 
        +270.d0*exp36**2*pi*erff**2)
    zeta_1 = 1.d0/2*(2.d0-erf(a*(beta-qene))+erf(a*(beta+qene)) &
        +2*a*r*qenep/sqrt(pi)*(-exp(-a**2*(beta-qene)**2) &
        -exp(-a**2*(beta+qene)**2)))
    zeta_2 = 1.d0/sqrt(pi)*a*exp(-a**2*(beta+qene)**2)*r**2 &
        *(2*a**2*qenep**2*(beta*(-1.d0+exp(4*a**2*beta*qene)) &
        -qene*(1.d0+exp(4*a**2*beta*qene))) &
        +qenepp*(1.d0+exp(4*a**2*beta*qene)))
    T = zeta_1*T_bare(rxyz)-zeta_2*(rxyz .cprod. rxyz)/sqrt(sum(rxyz**2))**5
end function


function T_fermi_coulomb(rxyz, sigma, a) result(T)
    real(8), intent(in) :: rxyz(3), sigma, a
    real(8) :: T(3, 3)

    real(8) :: r_sigma, d_r_sigma_m_1, zeta_1, zeta_2

    r_sigma = sqrt(sum(rxyz**2))/sigma
    d_r_sigma_m_1 = a*(r_sigma-1)
    zeta_1 = 1.d0/(1.d0+exp(-d_r_sigma_m_1)) &
        -a/2.d0*r_sigma/(1.d0+cosh(-d_r_sigma_m_1))
    zeta_2 = 2.d0*a**2*r_sigma**2/sinh(-d_r_sigma_m_1)**3 &
        *sinh(-d_r_sigma_m_1/2.d0)**4
    T = zeta_1*T_bare(rxyz)-zeta_2*(rxyz .cprod. rxyz)/sqrt(sum(rxyz**2))**5
end function


function T_erf_coulomb(rxyz, sigma, a) result(T)
    real(8), intent(in) :: rxyz(3), sigma, a
    real(8) :: T(3, 3)

    real(8) :: r_sigma, zeta_1, zeta_2

    r_sigma = (sqrt(sum(rxyz**2))/sigma)**a
    zeta_1 = erf(r_sigma)-2.d0/sqrt(pi)*a*r_sigma*exp(-r_sigma**2)
    zeta_2 = -2.d0/sqrt(pi)*a*r_sigma*exp(-r_sigma**2) &
        *(1.d0+a*(-1.d0+2.d0*r_sigma**2))
    T = zeta_1*T_bare(rxyz)-zeta_2*(rxyz .cprod. rxyz)/sqrt(sum(rxyz**2))**5
end function


function T_1mexp_coulomb(rxyz, sigma, a) result(T)
    real(8), intent(in) :: rxyz(3), sigma, a
    real(8) :: T(3, 3)

    real(8) :: r_sigma, zeta_1, zeta_2

    r_sigma = (sqrt(sum(rxyz**2))/sigma)**a
    zeta_1 = 1.d0-exp(-r_sigma)-a*r_sigma*exp(-r_sigma)
    zeta_2 = -r_sigma*a*exp(-r_sigma)*(1+a*(-1+r_sigma))
    T = zeta_1*T_bare(rxyz)-zeta_2*(rxyz .cprod. rxyz)/sqrt(sum(rxyz**2))**5
end function


subroutine get_damping_parameters(xc, ts_d, ts_s_r, mbd_scs_a, mbd_ts_a, &
        mbd_ts_erf_beta, mbd_ts_fermi_beta, mbd_rsscs_a, mbd_rsscs_beta)
    character(len=*), intent(in) :: xc
    real(8), intent(out) :: &
        ts_d, ts_s_r, mbd_scs_a, mbd_ts_a, mbd_ts_erf_beta, &
        mbd_ts_fermi_beta, mbd_rsscs_a, mbd_rsscs_beta

    ts_d = 20.d0
    ts_s_r = 1.d0
    mbd_scs_a = 2.d0
    mbd_ts_a = 6.d0
    mbd_ts_erf_beta = 1.d0
    mbd_ts_fermi_beta = 1.d0
    mbd_rsscs_a = 6.d0
    mbd_rsscs_beta = 1.d0
    select case (xc)
        case ("pbe")
            ts_s_r = 0.94d0
            mbd_scs_a = 2.56d0
            mbd_ts_erf_beta = 1.07d0
            mbd_ts_fermi_beta = 0.81d0
            mbd_rsscs_beta = 0.83d0
        case ("pbe0")
            ts_s_r = 0.96d0
            mbd_scs_a = 2.53d0
            mbd_ts_erf_beta = 1.08d0
            mbd_ts_fermi_beta = 0.83d0
            mbd_rsscs_beta = 0.85d0
        case ("hse")
            ts_s_r = 0.96d0
            mbd_scs_a = 2.53d0
            mbd_ts_erf_beta = 1.08d0
            mbd_ts_fermi_beta = 0.83d0
            mbd_rsscs_beta = 0.85d0
        case ("blyp")
            ts_s_r = 0.62d0
        case ("b3lyp")
            ts_s_r = 0.84d0
        case ("revpbe")
            ts_s_r = 0.60d0
        case ("am05")
            ts_s_r = 0.84d0
    endselect
end subroutine get_damping_parameters


function solve_lin_sys(A, b) result(x)
    real(8), intent(in) :: A(:, :), b(size(A, 1))
    real(8) :: x(size(b))

    real(8) :: A_(size(b), size(b))
    integer :: i_pivot(size(b))
    integer :: n
    integer :: error_flag

    A_ = A
    x = b
    n = size(b)
    call DGESV(n, 1, A_, n, i_pivot, x, n, error_flag)
end function


function supercell_circum(uc, radius) result(sc)
    real(8), intent(in) :: uc(3, 3), radius
    integer :: sc(3)

    real(8) :: ruc(3, 3), layer_sep(3)

    ruc = 2*pi*inverted(transpose(uc))
    layer_sep = sqrt(sum((uc*(diag(1.d0/sqrt(sum(ruc**2, 2)))*ruc))**2, 2))
    sc = ceiling(radius/layer_sep+0.5d0)
    where (param_vacuum_axis) sc = 0
end function


subroutine shift_cell(ijk, first_cell, last_cell)
    integer, intent(inout) :: ijk(3)
    integer, intent(in) :: first_cell(3), last_cell(3)

    integer :: i_dim, i

    do i_dim = 3, 1, -1
        i = ijk(i_dim)+1
        if (i <= last_cell(i_dim)) then
            ijk(i_dim) = i
            return
        else
            ijk(i_dim) = first_cell(i_dim)
        end if
    end do
end subroutine


function eye(n) result(A)
    integer, intent(in) :: n
    real(8) :: A(n, n)

    integer :: i

    A(:, :) = 0.d0
    forall (i = 1:n) A(i, i) = 1.d0
end function


elemental function terf(r, r0, a)
    real(8), intent(in) :: r, r0, a
    real(8) :: terf

    terf = 0.5d0*(erf(a*(r+r0))+erf(a*(r-r0)))
end function


subroutine invert_ge_dble_(A)
    real(8), intent(inout) :: A(:, :)

    integer :: i_pivot(size(A, 1))
    real(8), allocatable :: work_arr(:)
    integer :: n
    integer :: n_work_arr
    real(8) :: n_work_arr_optim
    integer :: error_flag

    n = size(A, 1)
    call DGETRF(n, n, A, n, i_pivot, error_flag)
    if (error_flag /= 0) then
        call print_error( &
            "Matrix inversion failed in module mbd with error code " &
            //trim(tostr(error_flag)))
    endif
    call DGETRI(n, A, n, i_pivot, n_work_arr_optim, -1, error_flag)
    n_work_arr = nint(n_work_arr_optim)
    allocate (work_arr(n_work_arr))
    call DGETRI(n, A, n, i_pivot, work_arr, n_work_arr, error_flag)
    deallocate (work_arr)
    if (error_flag /= 0) then
        call print_error( &
            "Matrix inversion failed in module mbd with error code " &
            //trim(tostr(error_flag)))
    endif
end subroutine


subroutine invert_ge_cmplx_(A)
    complex(8), intent(inout) :: A(:, :)

    integer :: i_pivot(size(A, 1))
    complex(8), allocatable :: work_arr(:)
    integer :: n
    integer :: n_work_arr
    complex(8) :: n_work_arr_optim
    integer :: error_flag

    n = size(A, 1)
    call ZGETRF(n, n, A, n, i_pivot, error_flag)
    if (error_flag /= 0) then
        call print_error( &
            "Matrix inversion failed in module mbd with error code " &
            //trim(tostr(error_flag)))
    endif
    call ZGETRI(n, A, n, i_pivot, n_work_arr_optim, -1, error_flag)
    n_work_arr = nint(dble(n_work_arr_optim))
    allocate (work_arr(n_work_arr))
    call ZGETRI(n, A, n, i_pivot, work_arr, n_work_arr, error_flag)
    deallocate (work_arr)
    if (error_flag /= 0) then
        call print_error( &
            "Matrix inversion failed in module mbd with error code " &
            //trim(tostr(error_flag)))
    endif
end subroutine


function inverted(A) result(A_inv)
    real(8), intent(in) :: A(:, :)
    real(8) :: A_inv(size(A, 1), size(A, 2))

    A_inv = A
    call invert(A_inv)
end function


subroutine diagonalize_sym_dble_(mode, A, eigs)
    character(len=1), intent(in) :: mode
    real(8), intent(inout) :: A(:, :)
    real(8), intent(out) :: eigs(size(A, 1))

    real(8), allocatable :: work_arr(:)
    integer :: n
    real(8) :: n_work_arr
    integer :: error_flag

    n = size(A, 1)
    call DSYEV(mode, "U", n, A, n, eigs, n_work_arr, -1, error_flag)
    allocate (work_arr(nint(n_work_arr)))
    call DSYEV(mode, "U", n, A, n, eigs, work_arr, size(work_arr), error_flag)
    deallocate (work_arr)
    if (error_flag /= 0) then
        call print_log( &
            "Matrix diagonalization failed in module mbd with error code " &
            //trim(tostr(error_flag)))
    endif
end subroutine


function diagonalized_sym_dble_(A, eigvecs) result(eigs)
    real(8), intent(in) :: A(:, :)
    real(8), intent(out), optional, target :: eigvecs(size(A, 1), size(A, 2))
    real(8) :: eigs(size(A, 1))

    real(8), pointer :: eigvecs_p(:, :)
    character(len=1) :: mode

    if (present(eigvecs)) then
        mode = 'V'
        eigvecs_p => eigvecs
    else
        mode = 'N'
        allocate (eigvecs_p(size(A, 1), size(A, 2)))
    end if
    eigvecs_p = A
    call sdiagonalize(mode, eigvecs_p, eigs)
    if (.not. present(eigvecs)) then
        deallocate (eigvecs_p)
    end if
end function


subroutine diagonalize_ge_dble_(mode, A, eigs)
    character(len=1), intent(in) :: mode
    real(8), intent(inout) :: A(:, :)
    complex(8), intent(out) :: eigs(size(A, 1))

    real(8), allocatable :: work_arr(:)
    integer :: n
    real(8) :: n_work_arr
    integer :: error_flag
    real(8) :: eigs_r(size(A, 1)), eigs_i(size(A, 1))
    real(8) :: dummy
    real(8) :: vectors(size(A, 1), size(A, 2))

    n = size(A, 1)
    call DGEEV('N', mode, n, A, n, eigs_r, eigs_i, dummy, 1, &
        vectors, n, n_work_arr, -1, error_flag)
    allocate (work_arr(nint(n_work_arr)))
    call DGEEV('N', mode, n, A, n, eigs_r, eigs_i, dummy, 1, &
        vectors, n, work_arr, size(work_arr), error_flag)
    deallocate (work_arr)
    if (error_flag /= 0) then
        call print_log( &
            "Matrix diagonalization failed in module mbd with error code " &
            //trim(tostr(error_flag)))
    endif
    eigs = cmplx(eigs_r, eigs_i, 8)
    A = vectors
end subroutine


function diagonalized_ge_dble_(A, eigvecs) result(eigs)
    real(8), intent(in) :: A(:, :)
    real(8), intent(out), optional, target :: eigvecs(size(A, 1), size(A, 2))
    complex(8) :: eigs(size(A, 1))

    real(8), pointer :: eigvecs_p(:, :)
    character(len=1) :: mode

    if (present(eigvecs)) then
        mode = 'V'
        eigvecs_p => eigvecs
    else
        mode = 'N'
        allocate (eigvecs_p(size(A, 1), size(A, 2)))
    end if
    eigvecs_p = A
    call diagonalize(mode, eigvecs_p, eigs)
    if (.not. present(eigvecs)) then
        deallocate (eigvecs_p)
    end if
end function


subroutine diagonalize_he_cmplx_(mode, A, eigs)
    character(len=1), intent(in) :: mode
    complex(8), intent(inout) :: A(:, :)
    real(8), intent(out) :: eigs(size(A, 1))

    complex(8), allocatable :: work(:)
    complex(8) :: lwork_cmplx
    real(8), allocatable :: rwork(:)
    integer :: n, lwork
    integer :: error_flag
    integer, external :: ILAENV

    n = size(A, 1)
    allocate (rwork(max(1, 3*n-2)))
    call ZHEEV(mode, "U", n, A, n, eigs, lwork_cmplx, -1, rwork, error_flag)
    lwork = nint(dble(lwork_cmplx))
    allocate (work(lwork))
    call ZHEEV(mode, "U", n, A, n, eigs, work, lwork, rwork, error_flag)
    deallocate (rwork)
    deallocate (work)
    if (error_flag /= 0) then
        call print_error( &
            "Matrix diagonalization failed in module mbd with error code" &
            //trim(tostr(error_flag)))
    endif
end subroutine


subroutine diagonalize_ge_cmplx_(mode, A, eigs)
    character(len=1), intent(in) :: mode
    complex(8), intent(inout) :: A(:, :)
    complex(8), intent(out) :: eigs(size(A, 1))

    complex(8), allocatable :: work(:)
    real(8) :: rwork(2*size(A, 1))
    integer :: n, lwork
    complex(8) :: lwork_arr
    integer :: error_flag
    complex(8) :: dummy
    complex(8) :: vectors(size(A, 1), size(A, 2))

    n = size(A, 1)
    call ZGEEV('N', mode, n, A, n, eigs, dummy, 1, &
        vectors, n, lwork_arr, -1, rwork, error_flag)
    lwork = nint(dble(lwork_arr))
    allocate (work(lwork))
    call ZGEEV('N', mode, n, A, n, eigs, dummy, 1, &
        vectors, n, work, lwork, rwork, error_flag)
    deallocate (work)
    if (error_flag /= 0) then
        call print_log( &
            "Matrix diagonalization failed in module mbd with error code " &
            //trim(tostr(error_flag)))
    endif
    A = vectors
end subroutine


function cart_prod_(a, b) result(c)
    real(8), intent(in) :: a(:), b(:)
    real(8) :: c(size(a), size(b))

    integer :: i, j

    do i = 1, size(a)
        do j = 1, size(b)
            c(i, j) = a(i)*b(j)
        end do
    end do
end function


function get_diag_(A) result(d)
    real(8), intent(in) :: A(:, :)
    real(8) :: d(size(A, 1))

    integer :: i

    forall (i = 1:size(A, 1)) d(i) = A(i, i)
end function


function get_diag_cmplx_(A) result(d)
    complex(8), intent(in) :: A(:, :)
    complex(8) :: d(size(A, 1))

    integer :: i

    forall (i = 1:size(A, 1)) d(i) = A(i, i)
end function


function make_diag_(d) result(A)
    real(8), intent(in) :: d(:)
    real(8) :: A(size(d), size(d))

    integer :: i

    A(:, :) = 0.d0
    forall (i = 1:size(d)) A(i, i) = d(i)
end function


character(len=50) elemental function tostr_int_(k, format)
    implicit none

    integer, intent(in) :: k
    character(*), intent(in), optional :: format

    if (present(format)) then
        write (tostr_int_, format) k
    else
        write (tostr_int_, "(i20)") k
    end if
    tostr_int_ = adjustl(tostr_int_)
end function tostr_int_


character(len=50) elemental function tostr_dble_(x, format)
    implicit none

    double precision, intent(in) :: x
    character(*), intent(in), optional :: format

    if (present(format)) then
        write (tostr_dble_, format) x
    else
        write (tostr_dble_, "(g50.17e3)") x
    end if
    tostr_dble_ = adjustl(tostr_dble_)
end function tostr_dble_


end module mbd<|MERGE_RESOLUTION|>--- conflicted
+++ resolved
@@ -1594,17 +1594,6 @@
 end function
 
 
-<<<<<<< HEAD
-=======
-elemental function vv_polarizability(rho, rho_grad, omega, C) result(alpha)
-    real(8), intent(in) :: rho, rho_grad, omega, C
-    real(8) :: alpha
-
-    alpha = rho/(4*pi/3*rho+C*(rho_grad/rho)**4+omega**2)
-end function
-
-
->>>>>>> d4c115d1
 function omega_eff(C6, alpha) result(omega)
     real(8), intent(in) :: C6(:), alpha(size(C6))
     real(8) :: omega(size(C6))
